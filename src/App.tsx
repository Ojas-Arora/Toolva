--- conflicted
+++ resolved
@@ -216,67 +216,6 @@
     }
   };
 
-<<<<<<< HEAD
-=======
-  const handleBookmark = async (toolId: string) => {
-    if (!user) {
-      setShowAuthModal(true);
-      return;
-    }
-
-    try {
-      if (bookmarkedTools.includes(toolId)) {
-        // Remove from bookmarks
-        const { error } = await supabase
-          .from('bookmarks')
-          .delete()
-          .eq('user_id', user.id)
-          .eq('tool_id', toolId);
-
-        if (error) throw error;
-        setBookmarkedTools(bookmarkedTools.filter(id => id !== toolId));
-        toast.success('Removed from bookmarks');
-      } else {
-        // Check if bookmark already exists before inserting
-        const { data: existingBookmark, error: checkError } = await supabase
-          .from('bookmarks')
-          .select('id')
-          .eq('user_id', user.id)
-          .eq('tool_id', toolId)
-          .single();
-
-        if (checkError && checkError.code !== 'PGRST116') {
-          // PGRST116 is "not found" error, which is expected when no record exists
-          throw checkError;
-        }
-
-        if (existingBookmark) {
-          // Already exists, just update local state
-          if (!bookmarkedTools.includes(toolId)) {
-            setBookmarkedTools([...bookmarkedTools, toolId]);
-          }
-          toast.success('Already bookmarked');
-          return;
-        }
-
-        // Insert new bookmark
-        const { error } = await supabase
-          .from('bookmarks')
-          .insert([{ user_id: user.id, tool_id: toolId }]);
-
-        if (error) throw error;
-        setBookmarkedTools([...bookmarkedTools, toolId]);
-        toast.success('Added to bookmarks');
-      }
-    } catch (error) {
-      console.error('Error managing bookmarks:', error);
-      toast.error('Failed to update bookmarks');
-      // Re-fetch to ensure state synchronization
-      await fetchBookmarkedTools(user.id);
-    }
-  };
-
->>>>>>> 82f2f176
   // Handle category selection from hero section
   const handleCategorySelect = (categoryName: string) => {
     setSelectedCategory(categoryName);
